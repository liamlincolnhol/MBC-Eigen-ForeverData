--- conflicted
+++ resolved
@@ -2,7 +2,6 @@
 import multer from "multer";
 import crypto from "crypto";
 import fetch from "node-fetch";
-import { keccak256 } from "ethers";
 import { insertFile } from "./db.js";
 import { eigenDAConfig } from "./config.js";
 import { calculateExpiry, getRemainingDays } from "./utils.js";
@@ -122,14 +121,8 @@
     const certificateBytes = new Uint8Array(certificateBuffer);
     const certificate = Buffer.from(certificateBytes).toString('hex');
 
-<<<<<<< HEAD
     // Extract blob key for explorer (keccak256 hash of the blob header/certificate)
-    const computedBlobKey = computeBlobKeyFromCertificate(certificateBytes);
-    const blobKey = computedBlobKey.startsWith('0x') ? computedBlobKey : `0x${computedBlobKey}`;
-=======
-    // Extract blob key for explorer (keccak256 hash of certificate data)
-    const blobKey = keccak256(certificateBytes);
->>>>>>> 92587ddc
+    const blobKey = computeBlobKeyFromCertificate(certificateBytes);
 
     console.log(`Upload successful!`);
     console.log(`Certificate: 0x${certificate.slice(0, 20)}...`);
