--- conflicted
+++ resolved
@@ -1,17 +1,9 @@
 import { AbiCoder, getBytes, keccak256 } from "ethers";
 import protobuf from "protobufjs";
-<<<<<<< HEAD
-=======
-import path from "path";
-import fs from "fs";
-import { fileURLToPath } from "url";
->>>>>>> 4b3edf63
 
 type Uint8ArrayLike = Uint8Array | Buffer;
 
 const abiCoder = AbiCoder.defaultAbiCoder();
-<<<<<<< HEAD
-
 const protoDefinition = `
 syntax = "proto3";
 package common.v2;
@@ -44,47 +36,6 @@
 `;
 
 const protoRoot = protobuf.parse(protoDefinition).root;
-=======
-const moduleDir = path.dirname(fileURLToPath(import.meta.url));
-
-function resolveRepoPath(...segments: string[]): string {
-  const candidates = [
-    path.resolve(process.cwd(), "..", ...segments),
-    path.resolve(process.cwd(), ...segments),
-    path.resolve(moduleDir, "../../..", ...segments)
-  ];
-
-  for (const candidate of candidates) {
-    if (fs.existsSync(candidate)) {
-      return candidate;
-    }
-  }
-
-  throw new Error(`Failed to resolve path for ${segments.join("/")}`);
-}
-
-const protoPath = resolveRepoPath("eigenda", "api", "proto", "common", "v2", "common_v2.proto");
-const includeRoots = [
-  resolveRepoPath("eigenda", "api", "proto"),
-  path.dirname(protoPath)
-];
-
-const protoRoot = (() => {
-  const root = new protobuf.Root();
-  const originalResolve = root.resolvePath;
-  root.resolvePath = (origin, target) => {
-    for (const base of includeRoots) {
-      const candidate = path.join(base, target);
-      if (fs.existsSync(candidate)) {
-        return candidate;
-      }
-    }
-    return originalResolve.call(root, origin, target);
-  };
-  return protobuf.loadSync(protoPath, root);
-})();
-
->>>>>>> 4b3edf63
 const blobCertificateType = protoRoot.lookupType("common.v2.BlobCertificate");
 
 function toHex(bytes: Uint8ArrayLike): string {
