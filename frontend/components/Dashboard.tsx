import React, { useState, useEffect } from 'react';
import { X, Clock, Calendar, FileText, ExternalLink, AlertCircle, CheckCircle, AlertTriangle, ChevronUp, Wallet, DollarSign } from 'lucide-react';
import { ethers } from 'ethers';

interface FileData {
  fileId: string;
  fileName: string;
  hash: string;
  blobId: string;
  expiry: string;
  createdAt: string;
  status: 'active' | 'expiring_soon' | 'expired';
  days_remaining: number;
  // Crypto payment fields
  paymentStatus?: 'pending' | 'paid' | 'insufficient' | 'expired';
  payerAddress?: string;
  paymentAmount?: string;
  contractBalance?: string;
  lastBalanceCheck?: string;
  fileSize?: number;
}

interface DashboardProps {
  isOpen: boolean;
  onClose: () => void;
}

export default function Dashboard({ isOpen, onClose }: DashboardProps) {
  const [files, setFiles] = useState<FileData[]>([]);
  const [loading, setLoading] = useState(true);
  const [error, setError] = useState<string | null>(null);

  useEffect(() => {
    if (isOpen) {
      fetchFiles();
    }
  }, [isOpen]);

  const fetchFiles = async () => {
    try {
      setLoading(true);
      const baseUrl = process.env.NEXT_PUBLIC_API_URL || 'https://api.foreverdata.live';
      const response = await fetch(`${baseUrl}/api/files`);
      if (!response.ok) throw new Error('Failed to fetch files');
      const data = await response.json();
      setFiles(data);
    } catch (err) {
      setError(err instanceof Error ? err.message : 'Unknown error');
    } finally {
      setLoading(false);
    }
  };

  const getStatusIcon = (status: string) => {
    switch (status) {
      case 'active':
        return <CheckCircle className="w-4 h-4 text-green-500" />;
      case 'expiring_soon':
        return <AlertTriangle className="w-4 h-4 text-yellow-500" />;
      case 'expired':
        return <AlertCircle className="w-4 h-4 text-red-500" />;
      default:
        return <Clock className="w-4 h-4 text-gray-400" />;
    }
  };

  const getStatusBadge = (status: string) => {
    const baseClasses = "px-2 py-1 text-xs font-medium rounded-full";
    switch (status) {
      case 'active':
        return `${baseClasses} bg-green-100 text-green-800`;
      case 'expiring_soon':
        return `${baseClasses} bg-yellow-100 text-yellow-800`;
      case 'expired':
        return `${baseClasses} bg-red-100 text-red-800`;
      default:
        return `${baseClasses} bg-gray-100 text-gray-800`;
    }
  };

  const formatDate = (dateString: string) => {
    return new Date(dateString).toLocaleDateString();
  };

  const formatEth = (weiString?: string) => {
    if (!weiString || weiString === '0') return '0.000';
    try {
      const wei = BigInt(weiString);
      return parseFloat(ethers.formatEther(wei)).toFixed(6);
    } catch {
      return '0.000';
    }
  };

  const getPaymentStatusBadge = (paymentStatus?: string) => {
    const baseClasses = "px-2 py-1 text-xs font-medium rounded-full";
    switch (paymentStatus) {
      case 'paid':
        return `${baseClasses} bg-green-100 text-green-800`;
      case 'pending':
        return `${baseClasses} bg-yellow-100 text-yellow-800`;
      case 'insufficient':
        return `${baseClasses} bg-red-100 text-red-800`;
      case 'expired':
        return `${baseClasses} bg-gray-100 text-gray-800`;
      default:
        return `${baseClasses} bg-blue-100 text-blue-800`;
    }
  };

  const getPaymentStatusIcon = (paymentStatus?: string) => {
    switch (paymentStatus) {
      case 'paid':
        return <CheckCircle className="w-3 h-3 text-green-500" />;
      case 'insufficient':
        return <AlertTriangle className="w-3 h-3 text-red-500" />;
      case 'pending':
        return <Clock className="w-3 h-3 text-yellow-500" />;
      default:
        return <DollarSign className="w-3 h-3 text-blue-500" />;
    }
  };

  const calculateRefreshCost = (fileSize?: number): string => {
    if (!fileSize || fileSize <= 0) {
      // Default cost for files without size information: 0.001 ETH
      return '1000000000000000'; // 0.001 ETH in Wei
    }
    
    // Calculate based on file size - roughly 0.001 ETH per MB for 14 days
    const sizeInMB = fileSize / (1024 * 1024);
    const costPerMB = parseFloat(ethers.formatEther('1000000000000000')); // 0.001 ETH
    const totalCost = costPerMB * Math.ceil(sizeInMB);
    return ethers.parseEther(totalCost.toString()).toString();
  };

  const calculateRefreshesRemaining = (contractBalance?: string, fileSize?: number): number => {
    if (!contractBalance || contractBalance === '0') return 0;
    
    try {
      const balance = BigInt(contractBalance);
      const refreshCost = BigInt(calculateRefreshCost(fileSize));
      
      if (refreshCost === BigInt(0)) return 0;
      
      return Number(balance / refreshCost);
    } catch {
      return 0;
    }
  };

  const calculateDaysRemaining = (refreshesRemaining: number): number => {
    // Each refresh extends file life by 14 days
    return refreshesRemaining * 14;
  };

  const getBalanceWarning = (refreshesRemaining: number) => {
    if (refreshesRemaining === 0) {
      return { color: 'text-red-600', message: 'Balance depleted - add funds!' };
    } else if (refreshesRemaining <= 2) {
      return { color: 'text-red-600', message: 'Critical: Very low balance' };
    } else if (refreshesRemaining <= 5) {
      return { color: 'text-yellow-600', message: 'Warning: Low balance' };
    } else {
      return { color: 'text-green-600', message: 'Good balance' };
    }
  };

  const copyLink = (fileId: string) => {
<<<<<<< HEAD
    const baseUrl = process.env.NODE_ENV === 'production' 
      ? 'https://api.foreverdata.live' 
      : 'http://localhost:3001';
=======
    // Use configured API URL or default to production
    const baseUrl = process.env.NEXT_PUBLIC_API_URL || 'https://api.foreverdata.live';
>>>>>>> c3ef3c2f
    const link = `${baseUrl}/f/${fileId}`;
    navigator.clipboard.writeText(link);
  };

  return (
    <>
      {/* Backdrop */}
      {isOpen && (
        <div 
          className="fixed inset-0 bg-black bg-opacity-50 z-40"
          onClick={onClose}
        />
      )}
      
      {/* Dashboard Peninsula - Slides in from right */}
      <div className={`fixed top-0 right-0 w-1/2 h-full bg-white rounded-l-2xl shadow-2xl z-50 transition-all duration-500 ease-out flex flex-col ${
        isOpen ? 'translate-x-0' : 'translate-x-full'
      }`}>
        {/* Header */}
        <div className="flex items-center justify-between p-6 border-b border-gray-200 flex-shrink-0">
          <h2 className="text-xl font-semibold text-gray-900 flex items-center">
            <FileText className="w-5 h-5 mr-2" />
            File Dashboard
          </h2>
          <button
            onClick={onClose}
            className="p-2 hover:bg-gray-100 rounded-lg transition-colors"
          >
            <X className="w-5 h-5 text-gray-500" />
          </button>
        </div>

        {/* Content */}
        <div className="flex-1 overflow-y-auto min-h-0">
          {loading ? (
            <div className="flex items-center justify-center py-12">
              <div className="animate-spin rounded-full h-8 w-8 border-b-2 border-blue-600"></div>
            </div>
          ) : error ? (
            <div className="p-6 text-center text-red-600">
              <AlertCircle className="w-8 h-8 mx-auto mb-2" />
              <p>{error}</p>
            </div>
          ) : files.length === 0 ? (
            <div className="p-6 text-center text-gray-500">
              <FileText className="w-8 h-8 mx-auto mb-2" />
              <p>No files uploaded yet</p>
            </div>
          ) : (
            <div className="p-6">
              {/* Crypto Payment Summary */}
              {files.some(f => f.payerAddress) && (
                <div className="bg-blue-50 rounded-lg p-4 mb-6 border border-blue-200">
                  <h3 className="text-sm font-medium text-blue-900 mb-3 flex items-center">
                    <Wallet className="w-4 h-4 mr-2" />
                    Crypto Payment Summary
                  </h3>
                  <div className="grid grid-cols-4 gap-3 text-xs">
                    <div className="text-center">
                      <p className="text-blue-600 font-medium">
                        {files.filter(f => f.payerAddress).length}
                      </p>
                      <p className="text-blue-700">Paid Files</p>
                    </div>
                    <div className="text-center">
                      <p className="text-blue-600 font-medium font-mono">
                        {formatEth(
                          files
                            .filter(f => f.contractBalance)
                            .reduce((sum, f) => sum + BigInt(f.contractBalance || '0'), BigInt(0))
                            .toString()
                        )}
                      </p>
                      <p className="text-blue-700">Total Balance (ETH)</p>
                    </div>
                    <div className="text-center">
                      <p className="text-blue-600 font-medium">
                        {files
                          .filter(f => f.payerAddress)
                          .reduce((sum, f) => sum + calculateRefreshesRemaining(f.contractBalance, f.fileSize), 0)
                        }
                      </p>
                      <p className="text-blue-700">Total Refreshes</p>
                    </div>
                    <div className="text-center">
                      <p className="text-blue-600 font-medium">
                        {files.filter(f => calculateRefreshesRemaining(f.contractBalance, f.fileSize) <= 2 && f.payerAddress).length}
                      </p>
                      <p className="text-blue-700">Critical Balance</p>
                    </div>
                  </div>
                </div>
              )}

              {/* Files Grid */}
              <div className="grid gap-4">
                {files.map((file) => (
                  <div key={file.fileId} className="bg-gray-50 rounded-lg p-4 space-y-3 hover:bg-gray-100 transition-colors">
                    {/* File Name & Status */}
                    <div className="flex items-start justify-between">
                      <div className="flex-1 min-w-0">
                        <h3 className="text-sm font-medium text-gray-900 truncate">
                          {file.fileName}
                        </h3>
                        <p className="text-xs text-gray-500 mt-1">
                          {file.fileId.slice(0, 12)}...
                        </p>
                      </div>
                      <div className="flex items-center space-x-2 ml-2">
                        {getStatusIcon(file.status)}
                      </div>
                    </div>

                    {/* Status Badge */}
                    <div className="flex justify-between items-center">
                      <span className={getStatusBadge(file.status)}>
                        {file.status.replace('_', ' ')}
                      </span>
                      <span className={`text-xs font-medium ${
                        file.days_remaining <= 0 ? 'text-red-600' :
                        file.days_remaining <= 1 ? 'text-yellow-600' :
                        'text-green-600'
                      }`}>
                        {file.days_remaining <= 0 ? 'Expired' : `${file.days_remaining}d left`}
                      </span>
                    </div>

                    {/* Crypto Payment Information */}
                    {file.payerAddress && (
                      <div className="border-t border-gray-200 pt-3 space-y-2">
                        <div className="flex items-center justify-between">
                          <div className="flex items-center space-x-2">
                            <Wallet className="w-3 h-3 text-blue-500" />
                            <span className="text-xs font-medium text-gray-700">Crypto Payment</span>
                          </div>
                          <div className="flex items-center space-x-1">
                            {getPaymentStatusIcon(file.paymentStatus)}
                            <span className={getPaymentStatusBadge(file.paymentStatus)}>
                              {file.paymentStatus || 'free'}
                            </span>
                          </div>
                        </div>
                        
                        <div className="grid grid-cols-2 gap-2 text-xs">
                          <div>
                            <span className="text-gray-500">Contract Balance</span>
                            <p className="font-mono text-gray-900">
                              {formatEth(file.contractBalance)} ETH
                            </p>
                          </div>
                          <div>
                            <span className="text-gray-500">Payment Amount</span>
                            <p className="font-mono text-gray-900">
                              {formatEth(file.paymentAmount)} ETH
                            </p>
                          </div>
                        </div>

                        {/* Refresh Calculator */}
                        {(() => {
                          const refreshesRemaining = calculateRefreshesRemaining(file.contractBalance, file.fileSize);
                          const daysRemaining = calculateDaysRemaining(refreshesRemaining);
                          const refreshCostEth = formatEth(calculateRefreshCost(file.fileSize));
                          const warning = getBalanceWarning(refreshesRemaining);
                          
                          return (
                            <div className="bg-gray-50 rounded p-2 space-y-1">
                              <div className="flex items-center justify-between text-xs">
                                <span className="text-gray-600">Refresh Calculator</span>
                                <span className={`font-medium ${warning.color}`}>
                                  {warning.message}
                                </span>
                              </div>
                              
                              <div className="grid grid-cols-3 gap-2 text-xs">
                                <div className="text-center">
                                  <p className="font-medium text-gray-900">{refreshesRemaining}</p>
                                  <p className="text-gray-500">Refreshes Left</p>
                                </div>
                                <div className="text-center">
                                  <p className="font-medium text-gray-900">{daysRemaining}d</p>
                                  <p className="text-gray-500">Days Coverage</p>
                                </div>
                                <div className="text-center">
                                  <p className="font-mono text-gray-900">{refreshCostEth}</p>
                                  <p className="text-gray-500">Per Refresh</p>
                                </div>
                              </div>
                            </div>
                          );
                        })()}
                        
                        <div className="text-xs">
                          <span className="text-gray-500">Payer: </span>
                          <span className="font-mono text-gray-700">
                            {file.payerAddress.slice(0, 6)}...{file.payerAddress.slice(-4)}
                          </span>
                        </div>
                        
                        {file.lastBalanceCheck && (
                          <div className="text-xs text-gray-500">
                            Last checked: {formatDate(file.lastBalanceCheck)}
                          </div>
                        )}
                      </div>
                    )}

                    {/* Dates */}
                    <div className="grid grid-cols-2 gap-2 text-xs">
                      <div>
                        <div className="flex items-center text-gray-500 mb-1">
                          <Calendar className="w-3 h-3 mr-1" />
                          <span>Uploaded</span>
                        </div>
                        <p className="text-gray-900">{formatDate(file.createdAt)}</p>
                      </div>
                      <div>
                        <div className="flex items-center text-gray-500 mb-1">
                          <Clock className="w-3 h-3 mr-1" />
                          <span>Expires</span>
                        </div>
                        <p className="text-gray-900">{formatDate(file.expiry)}</p>
                      </div>
                    </div>

                    {/* Action Buttons */}
                    <div className="grid grid-cols-2 gap-2">
                      <button
                        onClick={() => copyLink(file.fileId)}
                        className="flex items-center justify-center space-x-2 px-3 py-2 text-xs bg-blue-100 text-blue-700 rounded hover:bg-blue-200 transition-colors"
                      >
                        <ExternalLink className="w-3 h-3" />
                        <span>Copy Link</span>
                      </button>
                      <a
                        href={`https://blobs-sepolia.eigenda.xyz/blobs/${file.blobId}`}
                        target="_blank"
                        rel="noopener noreferrer"
                        className="flex items-center justify-center space-x-2 px-3 py-2 text-xs bg-purple-100 text-purple-700 rounded hover:bg-purple-200 transition-colors"
                      >
                        <ExternalLink className="w-3 h-3" />
                        <span>View Blob on Blob Explorer</span>
                      </a>
                    </div>
                  </div>
                ))}
              </div>
            </div>
          )}
        </div>
      </div>
    </>
  );
}<|MERGE_RESOLUTION|>--- conflicted
+++ resolved
@@ -167,14 +167,8 @@
   };
 
   const copyLink = (fileId: string) => {
-<<<<<<< HEAD
-    const baseUrl = process.env.NODE_ENV === 'production' 
-      ? 'https://api.foreverdata.live' 
-      : 'http://localhost:3001';
-=======
     // Use configured API URL or default to production
     const baseUrl = process.env.NEXT_PUBLIC_API_URL || 'https://api.foreverdata.live';
->>>>>>> c3ef3c2f
     const link = `${baseUrl}/f/${fileId}`;
     navigator.clipboard.writeText(link);
   };
