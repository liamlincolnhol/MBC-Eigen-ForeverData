--- conflicted
+++ resolved
@@ -270,8 +270,6 @@
           <h2 className="text-2xl font-semibold">Complete payment</h2>
           <p className="text-sm text-white/60">Cover storage for your file before we pin it to EigenDA.</p>
         </div>
-
-<<<<<<< HEAD
         {needsNetworkSwitch && (
           <div className="flex items-start gap-3 rounded-2xl border border-amber-300/30 bg-amber-200/10 p-4 text-sm text-amber-50">
             <AlertTriangle className="w-5 h-5 flex-shrink-0" />
@@ -297,9 +295,6 @@
             </div>
           </div>
         )}
-
-=======
->>>>>>> b5d8dfa5
         <div className="grid gap-6 lg:grid-cols-[1.1fr_0.9fr]">
           <div className="space-y-5">
             {/* File Info */}
